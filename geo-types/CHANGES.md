# Changes

## Unreleased

<<<<<<< HEAD
* Note: All crates have been migrated to Rust 2021 edition. The MSRV when installing the latest dependencies has increased to 1.56.
  * <https://github.com/georust/geo/pull/741>
*
=======
* Macros `coord!`, `point!`, `line_string!`, and `polygon!` now support trailing commas such as `coord! { x: 181.2, y: 51.79, }`
  * <https://github.com/georust/geo/pull/752> 
>>>>>>> 560dd24f

## 0.7.3

* DEPRECATION: Deprecate `Point::lng`, `Point::lat`, `Point::set_lng` and `Point::set_lat`
  * <https://github.com/georust/geo/pull/711>
* Support `rstar` version `0.9` in feature `use-rstar_0_9`
  * <https://github.com/georust/geo/pull/682>
* `Geometry` and `GeometryCollection` now support serde.
  * <https://github.com/georust/geo/pull/704>
* Add `Coordinate` iterators to LineString, regularise its iterator methods, and refactor its docs
  * <https://github.com/georust/geo/pull/705>
* Add +=, -=, \*=, and /= for Point
  * <https://github.com/georust/geo/pull/715>
* Note: The MSRV when installing the latest dependencies has increased to 1.55
  * <https://github.com/georust/geo/pull/726>

## 0.7.2

* Implement `RelativeEq` and `AbsDiffEq` for fuzzy comparison of remaining Geometry Types
  * <https://github.com/georust/geo/pull/628>
* Implement `From<Line>` for `LineString`
  * <https://github.com/georust/geo/pull/634>
* Add optional `arbitrary` feature for integration with the [arbitrary](https://github.com/rust-fuzz/arbitrary) crate
  * <https://github.com/georust/geo/pull/622>

## 0.7.1

* Implement `Default` on `Coordinate` and `Point` structs (defaults to `(x: 0, y: 0)`)
  * <https://github.com/georust/geo/pull/616>
* Add specific details about conversion failures in the newly public `geo_types::Error`
  * <https://github.com/georust/geo/pull/614>

## 0.7.0

* BREAKING: `geo_types::CoordinateType` now extends Debug and has been deprecated in favor of `geo_types::CoordNum` and `geo_types::CoordFloat`
  * <https://github.com/georust/geo/pull/563>
* BREAKING: Introduce `use-rstar` feature rather than `rstar` so that `approx` dependency can be optional
  * <https://github.com/georust/geo/pull/567>
* Implement `approx::{RelativeEq, AbsDiffEq}` for geo-types when using the `approx` feature
  * <https://github.com/georust/geo/pull/567>
* `geo_types::LineString::num_coords` has been deprecated in favor of `geo::algorithm::coords_iter::CoordsIter::coords_count`
  * <https://github.com/georust/geo/pull/563>

## 0.6.2

* Add `into_iter`, `iter` and `iter_mut` methods for `MultiPolygon`, `MultiPoint`, and `MultiLineString`
  * <https://github.com/georust/geo/pull/539>
* `Rect::new` automatically determines min/max points. Deprecates `Rect::try_new` which can no longer fail.
  * <https://github.com/georust/geo/pull/519>
* Add `MultiLineString::is_closed` method
  * <https://github.com/georust/geo/pull/523>

## 0.6.1

* Add documentation on semantics (based on OGC-SFA)
  * <https://github.com/georust/geo/pull/516>
* Add vector-space operations to `Coordinate` and `Point`
  * <https://github.com/georust/geo/pull/505>

## 0.6.0

* Remove `COORD_PRECISION` which was an arbitrary constant of 0.1m
  * <https://github.com/georust/geo/pull/462>
* Bump rstar version to 0.8.0
  * <https://github.com/georust/geo/pull/468>
* Add `Triangle` and `Rect` to `Geometry`
  * <https://github.com/georust/geo/pull/432>
* Introduce `Rect::try_new` constructor which does not panic
  * <https://github.com/georust/geo/pull/442>
* Add `Rect::center` method
  * <https://github.com/georust/geo/pull/450>
* Derive `Eq` for types when applicable
  * <https://github.com/georust/geo/pull/431>
  * <https://github.com/georust/geo/pull/435>
* Implement `From<Triangle> for Polygon`
  * <https://github.com/georust/geo/pull/433>

## 0.5.0

* Update Geometry enum with iterators and TryFrom impls for primitives
  * https://github.com/georust/geo/pull/410
* Make geo-types Rect fields private to force users to use constructor (breaking change)
  * <https://github.com/georust/geo/pull/374>
* Bump rstar dependency to 0.4
  * <https://github.com/georust/geo/pull/373>
* Fix link to `LineString` in docs
  * <https://github.com/georust/geo/pull/381>
* Fix typo in Rect docs about min/max positions.
  * <https://github.com/georust/geo/pull/385>
* Implement `Hash` for all types in `geo-types`
  * <https://github.com/georust/geo/pull/389>

## 0.4.3

* Introduce `point!`, `line_string!`, and `polygon!` macros.
  * <https://github.com/georust/geo/pull/352>
  * <https://github.com/georust/geo/pull/357>
* Add `Rect` constructor that enforces `min.{x,y} < max.{x,y}`
  * <https://github.com/georust/geo/pull/360>

## 0.4.2

* Add `Polygon::num_coords`
  * <https://github.com/georust/geo/pull/348>

## 0.4.1

* Add `Polygon::interiors_push` - Adds an interior ring to a `Polygon`
  * <https://github.com/georust/geo/pull/347>

## 0.4.0

* Rewrite `Polygon` structure to enforce closed `LineString` rings
  * <https://github.com/georust/geo/pull/337>
* Implement `Into<Geometry>` for `Line`
  * <https://github.com/georust/geo/pull/340>
* Implement `Index<usize>` for `LineString` to get the coordinate at that position
  * <https://github.com/georust/geo/pull/341>
* Bump `rstar` dependency
  * <https://github.com/georust/geo/pull/346>
* Ability to construct `MultiPolygon` from `Vec` of anything that implements `Into<Polygon>`
  * <https://github.com/georust/geo/pull/342>
* Add `new`, `is_empty`, `len` functions on `GeometryCollection`
  * <https://github.com/georust/geo/pull/339>
* Tweak `Geometry` method names slightly
  * <https://github.com/georust/geo/pull/343>
* Remove unnecessary references in function signatures
  * <https://github.com/georust/geo/pull/344>

## 0.3.0

* Replace the [spade](https://crates.io/crates/spade) crate with the [rstar](https://crates.io/crates/rstar) crate
  * <https://github.com/georust/geo/pull/314>
* Remove unnecessary algorithm trait bounds
  * <https://github.com/georust/geo/pull/320/>

## 0.2.2

* Fix misnamed `serde` feature flag.
  * <https://github.com/georust/geo/pull/316>
* Add `width` and `height` helpers on `Rect`.
  * <https://github.com/georust/geo/pull/317>

## 0.2.1

* Add `to_lines` method on a `Triangle`
  * <https://github.com/georust/geo/pull/313>

## 0.2.0

* Introduce `Line::{dx, dy, slope, determinant}` methods.
  * <https://github.com/georust/geo/pull/246>
* Remove unnecessary borrows in function params for `Copy` types.
  * <https://github.com/georust/geo/pull/265>
* Introduce `x_y` method on `Point` and `Coordinate`
  * <https://github.com/georust/geo/pull/277>
* Migrate `Line` and `LineString` to be a series of `Coordinates` (not `Points`).
  * <https://github.com/georust/geo/pull/244>
* Introduce Triangle geometry type.
  * <https://github.com/georust/geo/pull/285>
* Rename bounding ‘box’ to ‘rect’; move structure to geo-types.
  * <https://github.com/georust/geo/pull/295>


## 0.1.1

* Allow LineString creation from vec of two-element CoordinateType array
  * <https://github.com/georust/geo/pull/223>


## 0.1.0

* New crate with core types from `geo`
  * <https://github.com/georust/geo/pull/201><|MERGE_RESOLUTION|>--- conflicted
+++ resolved
@@ -2,14 +2,10 @@
 
 ## Unreleased
 
-<<<<<<< HEAD
 * Note: All crates have been migrated to Rust 2021 edition. The MSRV when installing the latest dependencies has increased to 1.56.
   * <https://github.com/georust/geo/pull/741>
-*
-=======
 * Macros `coord!`, `point!`, `line_string!`, and `polygon!` now support trailing commas such as `coord! { x: 181.2, y: 51.79, }`
   * <https://github.com/georust/geo/pull/752> 
->>>>>>> 560dd24f
 
 ## 0.7.3
 
